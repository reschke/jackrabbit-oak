--- conflicted
+++ resolved
@@ -37,9 +37,9 @@
 Each OSGi configuration is referred via a PID i.e. persistent identifier. Sections below
 provide details around various PID used in Oak
 
-### NodeStore
-
-#### SegmentNodeStore
+## NodeStore
+
+### SegmentNodeStore
 
 _PID `org.apache.jackrabbit.oak.plugins.segment.SegmentNodeStoreService`_
 
@@ -51,8 +51,7 @@
 : Default - 256 (in MB)
 : Maximum file size (in MB)
 
-<a name="document-node-store"></a>
-#### DocumentNodeStore
+### DocumentNodeStore
 
 _PID `org.apache.jackrabbit.oak.plugins.document.DocumentNodeStoreService`_
 
@@ -80,27 +79,7 @@
 
     mongouri=mongodb://localhost:27017
     db=oak
-    
-##### Mongo Configuration
-
-All the configuration related to Mongo can be specified via [Mongo URI][1]
-
-* **Authentication** - Username and password should be specified as part of uri e.g. the following 
-  connects and logs in to the admin database as user sysop with the password moon:
-  
-        mongodb://sysop:moon@localhost
-    
-* **Read Preferences and Write Concern** - These also can be spcified as part of Mongo URI. Refer to 
-  [Read Preference and Write Concern](documentmk.html#rw-preference) section for more details. For
-  e.g. following would set _readPreference_ to _secondary_ and prefer replica with tag _dc:ny,rack:1_.
-  It would also specify the write timeout to 10 sec
-  
-        mongodb://db1.example.net,db2.example.com?readPreference=secondary&readPreferenceTags=dc:ny,rack:1&readPreferenceTags=dc:ny&readPreferenceTags=&w=1&wtimeoutMS=10000    
-  
-One can also specify the connection pool size, socket timeout etc. For complete details about various 
-possible option refer to [Mongo URI][1]  
-
-<a name="config-blobstore"></a>  
+
 ### Configuring DataStore/BlobStore
 BlobStores are used to store the binary content. Support for Jackrabbit 2 `DataStore` is also provided via
 a `DataStoreBlobStore` wrapper. To use a specific BlobStore implementation following two steps need to be
@@ -171,27 +150,6 @@
 : Size in MB. In memory cache for storing small files whose size is less than `maxCachedBinarySize`. This
   helps in better performance when lots of small binaries are accessed frequently.
 
-<<<<<<< HEAD
-### System properties and Framework properties
-
-Following properties are supported by Oak. They are grouped in two parts _Stable_ and
-_Experimental_. The stable properties would be supported in future version but the experimental properties
-would _might_ not be supported in future versions
-
-#### Stable 
-
-oak.mongo.uri
-: Type - System property and Framework Property
-: Specifies the [MongoURI][1] required to connect to Mongo Database
-
-oak.mongo.db
-: Type - System property and Framework Property
-: Name of the database in Mongo
-
-#### Experimental
-
-=======
->>>>>>> 3dceeeea
 ### Configuration Steps for Apache Sling
 
 The OSGi Configuration Admin service defines a mechanism for passing configuration settings
