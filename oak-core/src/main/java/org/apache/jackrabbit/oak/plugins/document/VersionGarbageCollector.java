--- conflicted
+++ resolved
@@ -21,7 +21,6 @@
 
 import java.io.Closeable;
 import java.io.IOException;
-import java.util.Arrays;
 import java.util.EnumSet;
 import java.util.Iterator;
 import java.util.List;
@@ -99,21 +98,16 @@
      */
     private static final String SETTINGS_COLLECTION_OLDEST_TIMESTAMP_PROP = "lastOldestTimeStamp";
 
-<<<<<<< HEAD
     /**
      * Property name to recommended time interval for next collection run
      */
     private static final String SETTINGS_COLLECTION_REC_INTERVAL_PROP = "recommendedIntervalMs";
 
-=======
->>>>>>> f0f6ae69
     VersionGarbageCollector(DocumentNodeStore nodeStore,
                             VersionGCSupport gcSupport) {
         this.nodeStore = nodeStore;
         this.versionStore = gcSupport;
         this.ds = nodeStore.getDocumentStore();
-
-        createSettingDocIfNotExist();
     }
 
     public VersionGCStats gc(long maxRevisionAge, TimeUnit unit) throws IOException {
@@ -232,10 +226,10 @@
         long maxRevisionAgeInMillis = unit.toMillis(maxRevisionAge);
         long now = nodeStore.getClock().getTime();
         Recommendations rec = new Recommendations(maxRevisionAgeInMillis, precisionMs, collectLimit);
-        return new VersionGCInfo(rec.lastOldestTimestamp, rec.revisionsOldest,
+        return new VersionGCInfo(rec.lastOldestTimestamp, rec.revisionsNewerThan,
                 rec.deleteCandidateCount, rec.maxCollect,
                 rec.suggestedIntervalMs, rec.revisionsOlderThan,
-                (int)Math.ceil((now - rec.revisionsOldest) / rec.suggestedIntervalMs));
+                (int)Math.ceil((now - rec.revisionsNewerThan) / rec.suggestedIntervalMs));
     }
 
     public static class VersionGCInfo {
@@ -428,7 +422,6 @@
         }
 
         private VersionGCStats gc(long maxRevisionAgeInMillis) throws IOException {
-<<<<<<< HEAD
             VersionGCStats stats = new VersionGCStats();
             stats.active.start();
             Recommendations rec = new Recommendations(maxRevisionAgeInMillis, precisionMs, collectLimit);
@@ -440,16 +433,6 @@
                 } else {
                     final RevisionVector headRevision = nodeStore.getHeadRevision();
                     log.info("Looking at revisions older than [{}]", Utils.timestampToString(rec.revisionsOlderThan));
-=======
-            GCPhases phases = new GCPhases(cancel);
-            final long oldestRevTimeStamp = nodeStore.getClock().getTime() - maxRevisionAgeInMillis;
-            final RevisionVector headRevision = nodeStore.getHeadRevision();
-
-            final long lastOldestTimeStamp = getLastOldestTimeStamp();
-
-            log.info("Starting revision garbage collection. Revisions older than [{}] and newer than [{}] will be removed",
-                    Utils.timestampToString(oldestRevTimeStamp), Utils.timestampToString(lastOldestTimeStamp));
->>>>>>> f0f6ae69
 
                     collectDeletedDocuments(phases, headRevision, rec);
                     collectSplitDocuments(phases, rec);
@@ -461,25 +444,10 @@
                 stats.canceled = cancel.get();
             }
 
-<<<<<<< HEAD
             rec.evaluate(stats);
             log.info("Revision garbage collection finished in {}. {}", phases.elapsed, stats);
             stats.active.stop();
             return stats;
-=======
-            collectDeletedDocuments(phases, headRevision, lastOldestTimeStamp, oldestRevTimeStamp);
-            collectSplitDocuments(phases, oldestRevTimeStamp);
-
-            phases.close();
-            phases.stats.canceled = cancel.get();
-
-            if (!cancel.get()) {
-                setLastOldestTimeStamp(oldestRevTimeStamp);
-            }
-
-            log.info("Revision garbage collection finished in {}. {}", phases.elapsed, phases.stats);
-            return phases.stats;
->>>>>>> f0f6ae69
         }
 
         private void collectSplitDocuments(GCPhases phases, Recommendations rec) {
@@ -491,24 +459,14 @@
 
         private void collectDeletedDocuments(GCPhases phases,
                                              RevisionVector headRevision,
-<<<<<<< HEAD
                                              Recommendations rec)
                 throws IOException, LimitExceededException {
             int docsTraversed = 0;
             DeletedDocsGC gc = new DeletedDocsGC(headRevision, cancel);
             try {
                 if (phases.start(GCPhase.COLLECTING)) {
-                    Iterable<NodeDocument> itr = versionStore.getPossiblyDeletedDocs(rec.revisionsOlderThan);
-=======
-                                             final long lastOldestTimeStamp,
-                                             final long oldestRevTimeStamp)
-                throws IOException {
-            int docsTraversed = 0;
-            DeletedDocsGC gc = new DeletedDocsGC(headRevision, cancel);
-            try {
-                if (phases.start(GCPhase.COLLECTING))   {
-                    Iterable<NodeDocument> itr = versionStore.getPossiblyDeletedDocs(lastOldestTimeStamp, oldestRevTimeStamp);
->>>>>>> f0f6ae69
+                    Iterable<NodeDocument> itr = versionStore.getPossiblyDeletedDocs(
+                            rec.revisionsOlderThan, rec.revisionsNewerThan);
                     try {
                         for (NodeDocument doc : itr) {
                             // continue with GC?
@@ -975,13 +933,13 @@
     private class Recommendations {
         final boolean ignoreDueToCheckPoint;
         final long revisionsOlderThan;
+        final long revisionsNewerThan;
         final long maxCollect;
         final long lastOldestTimestamp;
         final long deleteCandidateCount;
 
         private final long precisionMs;
         private final long suggestedIntervalMs;
-        private final long revisionsOldest;
         private final boolean coversUntilNow;
 
         /**
@@ -1010,24 +968,24 @@
             long olderThan = nowOlderThan;
             boolean ignoreDueToCheckPoint = false;
             long deletedOnceCount = 0;
-            long suggestedIntervalMs = 0;
+            long suggestedIntervalMs;
 
             this.lastOldestTimestamp = getLongSetting(SETTINGS_COLLECTION_OLDEST_TIMESTAMP_PROP);
             if (this.lastOldestTimestamp == 0) {
                 // Unknown when the last successful run was, if there ever was one
                 log.debug("No lastOldestTimestamp found, querying for the oldest deletedOnce candidate");
-                this.revisionsOldest = versionStore.getOldestDeletedOnceTimestamp(nodeStore.getClock(), precisionMs);
-                log.debug("lastOldestTimestamp found: {}", Utils.timestampToString(this.revisionsOldest));
+                this.revisionsNewerThan = versionStore.getOldestDeletedOnceTimestamp(nodeStore.getClock(), precisionMs) - 1;
+                log.debug("lastOldestTimestamp found: {}", Utils.timestampToString(this.revisionsNewerThan));
             }
             else {
-                this.revisionsOldest = lastOldestTimestamp;
+                this.revisionsNewerThan = lastOldestTimestamp - 1;
             }
 
             // Check if we have a time interval recommendation from earlier runs
             suggestedIntervalMs = getLongSetting(SETTINGS_COLLECTION_REC_INTERVAL_PROP);
             if (suggestedIntervalMs > 0) {
                 suggestedIntervalMs = Math.max(suggestedIntervalMs, precisionMs);
-                long suggestedOlderThan = revisionsOldest + suggestedIntervalMs;
+                long suggestedOlderThan = revisionsNewerThan + suggestedIntervalMs;
                 if (suggestedOlderThan < olderThan) {
                     log.debug("previous runs recommend a {} sec duration, lowering older to [{}]",
                             TimeUnit.MILLISECONDS.toSeconds(suggestedIntervalMs),
@@ -1043,9 +1001,9 @@
                         // We assume that candidates are distributed more or less evenly over time. Reduce the
                         // scan interval so that we have some confidence to keep the collect size in bounds.
                         double chunks = ((double) deletedOnceCount) / preferredLimit;
-                        suggestedIntervalMs = (long) Math.floor((olderThan + maxRevisionAgeMs - revisionsOldest) / chunks);
-                        if (revisionsOldest + suggestedIntervalMs < olderThan) {
-                            olderThan = revisionsOldest + suggestedIntervalMs;
+                        suggestedIntervalMs = (long) Math.floor((olderThan + maxRevisionAgeMs - revisionsNewerThan) / chunks);
+                        if (revisionsNewerThan + suggestedIntervalMs < olderThan) {
+                            olderThan = revisionsNewerThan + suggestedIntervalMs;
                             log.debug("deletedOnce candidates: {} found, {} preferred, lowering older to [{}]",
                                     deletedOnceCount, preferredLimit, Utils.timestampToString(olderThan));
                         }
@@ -1058,7 +1016,7 @@
             //Check for any registered checkpoint which prevent the GC from running
             Revision checkpoint = nodeStore.getCheckpoints().getOldestRevisionToKeep();
             if (checkpoint != null && checkpoint.getTimestamp() < olderThan) {
-                if (checkpoint.getTimestamp() < (revisionsOldest + precisionMs)) {
+                if (checkpoint.getTimestamp() < (revisionsNewerThan + precisionMs)) {
                     log.warn("Ignoring revision garbage collection because a valid " +
                                     "checkpoint [{}] was found, which is older than [{}].",
                             checkpoint.toReadableString(), Utils.timestampToString(olderThan)
@@ -1072,7 +1030,7 @@
                 }
             }
 
-            if (olderThan - revisionsOldest <= precisionMs) {
+            if (olderThan - revisionsNewerThan <= precisionMs) {
                 // If we have narrowed the collect time interval down as much as we can, no
                 // longer enforce a limit. We need to get through this.
                 collectLimit = 0;
@@ -1098,7 +1056,7 @@
         public void evaluate(VersionGCStats stats) {
             if (stats.limitExceeded) {
                 // if the limit was exceeded, slash the recommended interval in half.
-                long nextDuration = Math.max(precisionMs, (revisionsOlderThan - revisionsOldest) / 2);
+                long nextDuration = Math.max(precisionMs, (revisionsOlderThan - revisionsNewerThan) / 2);
                 log.info("Limit {} documents exceeded, reducing next collection interval to {} seconds",
                         this.maxCollect, TimeUnit.MILLISECONDS.toSeconds(nextDuration));
                 setLongSetting(SETTINGS_COLLECTION_REC_INTERVAL_PROP, nextDuration);
@@ -1111,7 +1069,7 @@
                 if (maxCollect <= 0) {
                     log.debug("successful run without effective limit, keeping recommendations");
                 }
-                else if (revisionsOlderThan - revisionsOldest == suggestedIntervalMs) {
+                else if (revisionsOlderThan - revisionsNewerThan == suggestedIntervalMs) {
                     int count = stats.deletedDocGCCount - stats.deletedLeafDocGCCount;
                     double used = count / (double) maxCollect;
                     if (used < 0.66) {
