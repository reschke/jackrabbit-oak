--- conflicted
+++ resolved
@@ -19,7 +19,6 @@
 import javax.sql.DataSource;
 
 import com.mongodb.BasicDBObject;
-
 import org.apache.jackrabbit.oak.plugins.document.memory.MemoryDocumentStore;
 import org.apache.jackrabbit.oak.plugins.document.mongo.MongoDocumentStore;
 import org.apache.jackrabbit.oak.plugins.document.rdb.RDBDataSourceFactory;
@@ -38,65 +37,41 @@
     public static final DocumentStoreFixture RDB_H2 = new RDBFixture("RDB-H2(file)", "jdbc:h2:file:./target/ds-test", "sa", "");
     public static final DocumentStoreFixture RDB_PG = new RDBFixture("RDB-Postgres", "jdbc:postgresql:oak", "postgres", "geheim");
     public static final DocumentStoreFixture RDB_DB2 = new RDBFixture("RDB-DB2", "jdbc:db2://localhost:50000/OAK", "oak", "geheim");
-    public static final DocumentStoreFixture RDB_MYSQL = new RDBFixture("RDB-MySQL", "jdbc:mysql://localhost:3306/oak", "root", "geheim");
     public static final DocumentStoreFixture MONGO = new MongoFixture("mongodb://localhost:27017/oak");
 
     public abstract String getName();
 
-    public abstract DocumentStore createDocumentStore(int clusterId);
-
-    public DocumentStore createDocumentStore() {
-        return createDocumentStore(1);
-    }
+    public abstract DocumentStore createDocumentStore();
 
     public boolean isAvailable() {
         return true;
     }
 
-    // return false if the multiple instances will not share the same persistence
-    public boolean hasSinglePersistence() {
-        return true;
-    }
+    public void dispose() throws Exception {}
 
-    public void dispose() throws Exception {
-    }
-
-<<<<<<< HEAD
     public static class MemoryFixture extends DocumentStoreFixture {
 
-=======
->>>>>>> 3dceeeea
         @Override
         public String getName() {
             return "Memory";
         }
 
         @Override
-<<<<<<< HEAD
-        public DocumentStore createDocumentStore(int clusterId) {
-            return new MemoryDocumentStore();
-        }
-
-        @Override
-        public boolean hasSinglePersistence() {
-            return false;
-=======
         public DocumentStore createDocumentStore() {
             return new MemoryDocumentStore();
->>>>>>> 3dceeeea
         }
     }
 
     public static class RDBFixture extends DocumentStoreFixture {
 
-        DataSource dataSource;
-        DocumentStore store1, store2;
+        DocumentStore ds;
         String name;
 
         public RDBFixture(String name, String url, String username, String passwd) {
             this.name = name;
             try {
-                dataSource = RDBDataSourceFactory.forJdbcUrl(url, username, passwd);
+                DataSource datas = RDBDataSourceFactory.forJdbcUrl(url, username, passwd);
+                this.ds = new RDBDocumentStore(datas, new DocumentMK.Builder());
             } catch (Exception ex) {
                 LOG.info("Database instance not available at " + url + ", skipping tests...");
             }
@@ -108,33 +83,13 @@
         }
 
         @Override
-        public DocumentStore createDocumentStore(int clusterId) {
-            if (clusterId == 1) {
-                store1 = new RDBDocumentStore(dataSource, new DocumentMK.Builder().setClusterId(1));
-                return store1;
-            } else if (clusterId == 2) {
-                store2 = new RDBDocumentStore(dataSource, new DocumentMK.Builder().setClusterId(2));
-                return store2;
-            } else {
-                throw new RuntimeException("expect clusterId == 1 or == 2");
-            }
+        public DocumentStore createDocumentStore() {
+            return ds;
         }
 
         @Override
         public boolean isAvailable() {
-            return dataSource != null;
-        }
-
-        @Override
-        public void dispose() {
-            if (this.store1 != null) {
-                this.store1.dispose();
-                this.store1 = null;
-            }
-            if (this.store2 != null) {
-                this.store2.dispose();
-                this.store2 = null;
-            }
+            return this.ds != null;
         }
     }
 
@@ -142,7 +97,7 @@
         public static final String DEFAULT_URI = "mongodb://localhost:27017/oak-test";
         private String uri;
 
-        public MongoFixture() {
+        public MongoFixture(){
             this(DEFAULT_URI);
         }
 
@@ -156,12 +111,12 @@
         }
 
         @Override
-        public DocumentStore createDocumentStore(int clusterId) {
+        public DocumentStore createDocumentStore() {
             try {
                 MongoConnection connection = new MongoConnection(uri);
                 DB db = connection.getDB();
                 MongoUtils.dropCollections(db);
-                return new MongoDocumentStore(db, new DocumentMK.Builder().setClusterId(clusterId));
+                return new MongoDocumentStore(db, new DocumentMK.Builder());
             } catch (Exception e) {
                 throw new RuntimeException(e);
             }
@@ -169,21 +124,21 @@
 
         @Override
         public boolean isAvailable() {
-            try {
+            try{
                 MongoConnection connection = new MongoConnection(uri);
                 connection.getDB().command(new BasicDBObject("ping", 1));
                 return true;
-            } catch (Exception e) {
+            }catch(Exception e){
                 return false;
             }
         }
 
         @Override
         public void dispose() {
-            try {
+            try{
                 MongoConnection connection = new MongoConnection(uri);
                 connection.getDB().dropDatabase();
-            } catch (Exception ignore) {
+            } catch(Exception ignore) {
             }
         }
     }
